<<<<<<< HEAD
import { Notice, Plugin } from 'obsidian';
import { Fit } from 'src/fit';
=======
import { Notice, Plugin, SettingTab, base64ToArrayBuffer } from 'obsidian';
import { ComputeFileLocalShaModal, DebugModal } from 'src/pluginModal';
import { Fit, OctokitHttpError } from 'src/fit';
>>>>>>> 239d4681
import { FitPull } from 'src/fitPull';
import { FitPush } from 'src/fitPush';
import FitSettingTab from 'src/fitSetting';
import { VaultOperations } from 'src/vaultOps';

export interface FitSettings {
	pat: string;
	owner: string;
	avatarUrl: string;
	repo: string;
	branch: string;
	deviceName: string;
	singleButtonMode: boolean
	checkEveryXMinutes: number
}

const DEFAULT_SETTINGS: FitSettings = {
	pat: "",
	owner: "",
	avatarUrl: "",
	repo: "",
	branch: "",
	deviceName: "",
	singleButtonMode: true,
	checkEveryXMinutes: 5
}


export interface LocalStores {
	localSha: Record<string, string>
	lastFetchedCommitSha: string | null
	lastFetchedRemoteSha: Record<string, string>
}

const DEFAULT_LOCAL_STORE: LocalStores = {
	localSha: {},
	lastFetchedCommitSha: null,
	lastFetchedRemoteSha: {}
}


export default class FitPlugin extends Plugin {
	settings: FitSettings;
	settingTab: FitSettingTab
	localStore: LocalStores
	fit: Fit;
	vaultOps: VaultOperations;
	fitPull: FitPull
	fitPush: FitPush
	pulling: boolean
	pushing: boolean
	syncing: boolean
	fitPullRibbonIconEl: HTMLElement
	fitPushRibbonIconEl: HTMLElement
	fitSyncRibbonIconEl: HTMLElement
<<<<<<< HEAD
=======

	// if settings not configured, open settings to let user quickly setup
	// Note: this is not a stable feature and might be disabled at any point in the future
	openPluginSettings() {
		// eslint-disable-next-line @typescript-eslint/no-explicit-any
		const appWithSetting = this.app as any as {
			setting: {
				open(): void;
				openTabById(id: string): SettingTab | null;
			}
		}
		appWithSetting.setting.open()
		appWithSetting.setting.openTabById("fit")
	}
>>>>>>> 239d4681

	checkSettingsConfigured(): boolean {
		if (this.settings.pat === "") {
			new Notice("Please provide git personal access tokens in Fit settings and try again.")
			this.openPluginSettings()
			return false
		}
		if (this.settings.owner === "") {
			new Notice("Please provide git repo owner in Fit settings and try again.")
			this.openPluginSettings()
			return false
		}
		if (this.settings.repo === "") {
			new Notice("Please provide git repo in Fit settings and try again.")
			this.openPluginSettings()
			return false
		}
		if (this.settings.branch === "") {
			new Notice("Please provide git repo branch in Fit settings and try again.")
			this.openPluginSettings()
			return false
		}

		this.fit.loadSettings(this.settings)
		return true
	}

	// use of arrow functions to ensure this refers to the FitPlugin class
	saveLocalStoreCallback = async (localStore: Partial<LocalStores>): Promise<void> => {
		await this.loadLocalStore()
		this.localStore = {...this.localStore, ...localStore}
		await this.saveLocalStore()
	}

	sync = async (syncNotice: Notice): Promise<void> => {
		if (!this.checkSettingsConfigured()) { return }
		await this.loadLocalStore()
		syncNotice.setMessage("Performing pre sync checks.")
		const localChanges = await this.fit.getLocalChanges()
		const preSyncChecks = await this.fitPull.performPrePullChecks(localChanges)
		if (preSyncChecks.status === "localCopyUpToDate" && localChanges.length === 0) {
			syncNotice.setMessage("Local and remote in sync, no file operations performed.")
		} 
		else if (preSyncChecks.status === "localCopyUpToDate" && localChanges.length > 0) {
			// push local changes to remote
			const localUpdate = {
				localChanges,
				localTreeSha: await this.fit.computeLocalSha(),
				// localStore must have value for localCopyUpToDate status to be returned
				parentCommitSha: this.localStore.lastFetchedCommitSha as string
			}
			await this.fitPush.pushChangedFilesToRemote(localUpdate, this.saveLocalStoreCallback)
			syncNotice.setMessage("Local copy up to date, pushed detected changes to remote.")
		} 
		else if (preSyncChecks.status === "noRemoteChangesDetected" && localChanges.length === 0) {
			const { latestRemoteCommitSha } = preSyncChecks.remoteUpdate
			await this.saveLocalStoreCallback({lastFetchedCommitSha: latestRemoteCommitSha})
			syncNotice.setMessage("Local and remote in sync, tracking latest remote commit.")
		} 
		else if (preSyncChecks.status === "noRemoteChangesDetected" && localChanges.length > 0) {
			const { latestRemoteCommitSha } = preSyncChecks.remoteUpdate
			const localUpdate = {
				localChanges,
				localTreeSha: await this.fit.computeLocalSha(),
				parentCommitSha: latestRemoteCommitSha
			}
			await this.fitPush.pushChangedFilesToRemote(localUpdate, this.saveLocalStoreCallback)
			syncNotice.setMessage("No remote changes detected, pushed local changes to remote.")
		}
		else if (preSyncChecks.status === "localChangesClashWithRemoteChanges") {
			syncNotice.setMessage("Local changes clash with remote changes, aborting sync, files are unmodified.")
		}
		else if (preSyncChecks.status === "remoteChangesCanBeMerged" && localChanges.length === 0) {
			await this.fitPull.pullRemoteToLocal(preSyncChecks.remoteUpdate, this.saveLocalStoreCallback)
			syncNotice.setMessage("Sync complete, remote changes pulled to local copy.")
		}
		else if (preSyncChecks.status === "remoteChangesCanBeMerged" && localChanges.length > 0) {
			// do both pull and push
			// (orders of execution different from pullRemoteToLocal and pushChangedFilesToRemote to 
			// make this more transaction like, i.e. maintain original state if the transaction failed)
			// If you have an idea on how to make this more transaction-like, please open an issue on 
			// the fit repo
			const {remoteUpdate} = preSyncChecks
			const localUpdate = {
				localChanges,
				localTreeSha: await this.fit.computeLocalSha(),
				parentCommitSha: remoteUpdate.latestRemoteCommitSha
			}
			const {addToLocal, deleteFromLocal} = await this.fitPull.prepareChangesToExecute(
				remoteUpdate.remoteChanges)
			const createdCommitSha = await this.fitPush.createCommitFromLocalUpdate(localUpdate)
			const updatedRefSha = await this.fit.updateRef(createdCommitSha)
			syncNotice.setMessage("Local changes pushed to remote.")
            const updatedRemoteTreeSha = await this.fit.getRemoteTreeSha(updatedRefSha)
			await this.vaultOps.updateLocalFiles(addToLocal, deleteFromLocal)
			syncNotice.setMessage("Remote changes written to local drive.")
			await this.saveLocalStoreCallback({
				lastFetchedRemoteSha: updatedRemoteTreeSha, 
				lastFetchedCommitSha: createdCommitSha,
				localSha: await this.fit.computeLocalSha()
			})
			syncNotice.setMessage("Local and remote now in sync.")
		}
	}

	pull = async (pullNotice: Notice): Promise<void> => {
		if (!this.checkSettingsConfigured()) { return }
		await this.loadLocalStore()
		pullNotice.setMessage("Performing pre pull checks.")
		const prePullCheckResult = await this.fitPull.performPrePullChecks()
		if (prePullCheckResult.status === "localCopyUpToDate") {
			pullNotice.setMessage("Local copy already up to date")
		} else if (prePullCheckResult.status === "localChangesClashWithRemoteChanges") {
			// TODO provide a way for users to resolve clashes
			pullNotice.setMessage("Local changes clashed with remote changes, please resolve and try again.")
		} else if (prePullCheckResult.status === "remoteChangesCanBeMerged") {
			pullNotice.setMessage("Pre pull checks successful, pulling changes from remote.")
			const remoteUpdate = prePullCheckResult.remoteUpdate
			await this.fitPull.pullRemoteToLocal(remoteUpdate, this.saveLocalStoreCallback)
			pullNotice.setMessage("Pull complete, local copy up to date.")
		} else if (prePullCheckResult.status === "noRemoteChangesDetected") {
			const {latestRemoteCommitSha: lastFetchedCommitSha} = prePullCheckResult.remoteUpdate
			this.saveLocalStoreCallback({lastFetchedCommitSha})
			pullNotice.setMessage("No remote changes detected, local copy set to track latest commit.")
		}
		return
	}

	push = async (pushNotice: Notice): Promise<void> => {
		pushNotice.setMessage("Performing pre push checks.")
		if (!this.checkSettingsConfigured()) { 
			this.pushing = false
			return
		}
		await this.loadLocalStore()
		const prePushCheckResult = await this.fitPush.performPrePushChecks()
		if (prePushCheckResult.status === "noLocalChangesDetected") {
			pushNotice.setMessage("No local changes detected.")
		} else if (prePushCheckResult.status === "remoteChanged") {
			pushNotice.setMessage("Remote changed after last pull/write, please pull again.")
		} else if (prePushCheckResult.status === "localChangesCanBePushed") {
			const localUpdate = prePushCheckResult.localUpdate
			pushNotice.setMessage("Pre push checks successful, pushing local changes to remote.")
			await this.fitPush.pushChangedFilesToRemote(localUpdate, this.saveLocalStoreCallback)
			pushNotice.setMessage(`Successful pushed to ${this.fit.repo}`)
		}
		return
	}

	// wrapper to convert error to notice, return true if error is caught
	catchErrorAndNotify = async <P extends unknown[], R>(func: (notice: Notice, ...args: P) => Promise<R>, notice: Notice, ...args: P): Promise<R|true> => {
		try {
			const result = await func(notice, ...args)
			return result
		} catch (error) {
			if (error instanceof OctokitHttpError) {
				switch (error.source) {
					case 'getTree':
					case 'getRef':
						console.error("Caught error from getRef: ", error.message)
						if (error.status === 404) {
							notice.setMessage("Failed to get ref, make sure your repo name and branch name are set correctly.")
							return true
						}
						notice.setMessage("Unknown error in getting ref, refers to console for details.")
						return true
					case 'getCommitTreeSha':
					case 'getRemoteTreeSha':
					case 'createBlob':
					case 'createTreeNodeFromFile':
					case 'createCommit':
					case 'updateRef':
					case 'getBlob':
				}
				return true
			}
			notice.setMessage("Encountered unknown error during sync, view console log for details")
			return true
		}
	}

	initializeFitNotice(addClasses = ["loading"]): Notice {
		const notice = new Notice(" ", 0) // keep at least one empty space to make the height consistent
		notice.noticeEl.addClass("fit-notice")	
		addClasses.map(cls => notice.noticeEl.addClass(cls))
		return notice
	}

	removeFitNotice(notice: Notice, finalClass?: string): void {
		notice.noticeEl.removeClass("loading")
		if (finalClass) {
			notice.noticeEl.addClass(finalClass)
		} else {
			notice.noticeEl.addClass("done")
		}
		setTimeout(() => notice.hide(), 4000)
	}

	updateRibbonIcons() {
		if (this.settings.singleButtonMode) {
			this.fitSyncRibbonIconEl.removeClass("hide");
			this.fitPullRibbonIconEl.addClass("hide");
			this.fitPushRibbonIconEl.addClass("hide");
		} else {
			this.fitSyncRibbonIconEl.addClass("hide");
			this.fitPullRibbonIconEl.removeClass("hide");
			this.fitPushRibbonIconEl.removeClass("hide");
		}
	}
	

	loadRibbonIcons() {
		// Pull from remote then Push to remote if no clashing changes detected during pull
		this.fitSyncRibbonIconEl = this.addRibbonIcon('github', 'Fit Sync', async (evt: MouseEvent) => {
			if (this.syncing || this.pulling || this.pushing) { return }
			this.syncing = true
			this.fitSyncRibbonIconEl.addClass('animate-icon');
			const syncNotice = this.initializeFitNotice();
			const errorCaught = await this.catchErrorAndNotify(this.sync, syncNotice);
			this.fitSyncRibbonIconEl.removeClass('animate-icon');
			if (errorCaught === true) {
				this.removeFitNotice(syncNotice, "error")
				this.syncing = false
				return
			}
			this.removeFitNotice(syncNotice)
			this.syncing = false
		});
		this.fitSyncRibbonIconEl.addClass('fit-sync-ribbon-el');
		
		// Pull remote to local
		this.fitPullRibbonIconEl = this.addRibbonIcon("github", 'Fit pull', async (evt: MouseEvent) => {
			if (this.syncing || this.pulling || this.pushing) { return }
			this.pulling = true
			this.fitPullRibbonIconEl.addClass('animate-icon')
			const pullNotice = this.initializeFitNotice();
			const errorCaught = await this.catchErrorAndNotify(this.pull, pullNotice);
			this.fitSyncRibbonIconEl.removeClass('animate-icon');
			if (errorCaught === true) {
				this.removeFitNotice(pullNotice, "error")
				this.pulling = false
				return
			}
			this.removeFitNotice(pullNotice)
			this.pulling = false
			this.fitPullRibbonIconEl.removeClass('animate-icon')
		});
		this.fitPullRibbonIconEl.addClass("fit-pull-ribbon-el")
		
		// Push local to remote
		this.fitPushRibbonIconEl = this.addRibbonIcon('github', 'Fit push', async (evt: MouseEvent) => {
			if (this.syncing || this.pulling || this.pushing) { return }
			this.fitPushRibbonIconEl.addClass('animate-icon')
			this.pushing = true
			const pushNotice = this.initializeFitNotice();
			const errorCaught = await this.catchErrorAndNotify(this.push, pushNotice);
			this.fitSyncRibbonIconEl.removeClass('animate-icon');
			if (errorCaught === true) {
				this.removeFitNotice(pushNotice, "error")
				this.pushing = false
				return
			}
			this.removeFitNotice(pushNotice)
			this.pushing = false
			this.fitPushRibbonIconEl.removeClass('animate-icon')
		});
		this.fitPushRibbonIconEl.addClass('fit-push-ribbon-el');
		this.updateRibbonIcons();
	}


	async onload() {
		await this.loadSettings();
		await this.loadLocalStore();
		this.fit = new Fit(this.settings, this.localStore, this.app.vault)
		this.vaultOps = new VaultOperations(this.app.vault)
		this.fitPull = new FitPull(this.fit, this.vaultOps)
		this.fitPush = new FitPush(this.fit, this.vaultOps)
		this.pulling = false
		this.pushing = false
		this.syncing = false
		this.settingTab = new FitSettingTab(this.app, this)
		this.loadRibbonIcons();
		
		// This adds a settings tab so the user can configure their connection to github
		this.addSettingTab(this.settingTab);


		// recompute local sha to unblock pulling
		this.addCommand({
			id: 'recompute-local-sha',
			name: `Update local store with new local sha, to unblock pulling when local clashes are detected (Dangerous!
				Running pull after this command will discard local changes, please backup vault before running this.)`,
				callback: async () => {
					this.localStore.localSha = await this.fit.computeLocalSha()
					this.saveLocalStore()
					new Notice(`Stored local sha recomputation, recent local changes will not be considered in future push/pull.`)
				}
			});

		// Check remote every 5 minutes to see if there are new commits
		this.registerInterval(window.setInterval(async () => {
			if (this.checkSettingsConfigured()) {
				const updatedRemoteCommitSha = await this.fitPull.remoteHasUpdates()
				if (updatedRemoteCommitSha) {
					const intervalNotice = this.initializeFitNotice(["static"]);
					intervalNotice.setMessage("Remote update detected, please pull the latest changes.")
				} 
			}
		}, this.settings.checkEveryXMinutes * 60 * 1000));
	}

	onunload() {}

	async loadSettings() {
		const userSetting = await this.loadData()
		const settings = Object.assign({}, DEFAULT_SETTINGS, userSetting);
		const settingsObj: FitSettings = Object.keys(DEFAULT_SETTINGS).reduce(
			(obj, key: keyof FitSettings) => {
				if (settings.hasOwnProperty(key)) {
					if (key == "singleButtonMode") {
						obj[key] = Boolean(settings[key]);
					} else if (key == "checkEveryXMinutes") {
						obj[key] = Number(settings[key]);
					} else {
						obj[key] = settings[key];
					}
				}
				return obj;
			}, {} as FitSettings);
		this.settings = settingsObj
	}

	async loadLocalStore() {
		const localStore = Object.assign({}, DEFAULT_LOCAL_STORE, await this.loadData());
		const localStoreObj: LocalStores = Object.keys(DEFAULT_LOCAL_STORE).reduce(
			(obj, key: keyof LocalStores) => {
				if (localStore.hasOwnProperty(key)) {
					obj[key] = localStore[key];
				}
				return obj;
			}, {} as LocalStores);
		this.localStore = localStoreObj
	}

	// allow saving of local stores property, passed in properties will override existing stored value
	async saveLocalStore() {
		const data = Object.assign({}, DEFAULT_LOCAL_STORE, await this.loadData());
		await this.saveData({...data, ...this.localStore})
		// sync local store to Fit class as well upon saving
		this.fit.loadLocalStore(this.localStore)
	}

	async saveSettings() {
		const data = Object.assign({}, DEFAULT_SETTINGS, await this.loadData());
		await this.saveData({...data, ...this.settings});
		// sync settings to Fit class as well upon saving
		this.fit.loadSettings(this.settings)
		this.updateRibbonIcons();
	}
}<|MERGE_RESOLUTION|>--- conflicted
+++ resolved
@@ -1,11 +1,5 @@
-<<<<<<< HEAD
-import { Notice, Plugin } from 'obsidian';
-import { Fit } from 'src/fit';
-=======
-import { Notice, Plugin, SettingTab, base64ToArrayBuffer } from 'obsidian';
-import { ComputeFileLocalShaModal, DebugModal } from 'src/pluginModal';
+import { Notice, Plugin, SettingTab } from 'obsidian';
 import { Fit, OctokitHttpError } from 'src/fit';
->>>>>>> 239d4681
 import { FitPull } from 'src/fitPull';
 import { FitPush } from 'src/fitPush';
 import FitSettingTab from 'src/fitSetting';
@@ -61,8 +55,6 @@
 	fitPullRibbonIconEl: HTMLElement
 	fitPushRibbonIconEl: HTMLElement
 	fitSyncRibbonIconEl: HTMLElement
-<<<<<<< HEAD
-=======
 
 	// if settings not configured, open settings to let user quickly setup
 	// Note: this is not a stable feature and might be disabled at any point in the future
@@ -77,7 +69,6 @@
 		appWithSetting.setting.open()
 		appWithSetting.setting.openTabById("fit")
 	}
->>>>>>> 239d4681
 
 	checkSettingsConfigured(): boolean {
 		if (this.settings.pat === "") {
@@ -361,9 +352,6 @@
 		this.syncing = false
 		this.settingTab = new FitSettingTab(this.app, this)
 		this.loadRibbonIcons();
-		
-		// This adds a settings tab so the user can configure their connection to github
-		this.addSettingTab(this.settingTab);
 
 
 		// recompute local sha to unblock pulling
@@ -377,6 +365,9 @@
 					new Notice(`Stored local sha recomputation, recent local changes will not be considered in future push/pull.`)
 				}
 			});
+
+		// This adds a settings tab so the user can configure various aspects of the plugin
+		this.addSettingTab(new FitSettingTab(this.app, this));
 
 		// Check remote every 5 minutes to see if there are new commits
 		this.registerInterval(window.setInterval(async () => {
